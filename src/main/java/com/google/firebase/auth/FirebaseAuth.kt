--- conflicted
+++ resolved
@@ -555,34 +555,6 @@
 
     private fun enqueueRefreshTokenCall(user: FirebaseUserImpl): TaskCompletionSource<FirebaseUserImpl> {
         val source = TaskCompletionSource<FirebaseUserImpl>()
-<<<<<<< HEAD
-        val body =
-            RequestBody.create(
-                json,
-                JsonObject(
-                    mapOf(
-                        "refresh_token" to JsonPrimitive(user.refreshToken),
-                        "grant_type" to JsonPrimitive("refresh_token"),
-                    ),
-                ).toString(),
-            )
-        val request =
-            Request
-                .Builder()
-                .url(urlFactory.buildUrl("securetoken.googleapis.com/v1/token"))
-                .post(body)
-                .tag(REFRESH_TOKEN_TAG)
-                .build()
-
-        client.newCall(request).enqueue(
-            object : Callback {
-                override fun onFailure(
-                    call: Call,
-                    e: IOException,
-                ) {
-                    source.setException(e)
-                }
-=======
         val body = RequestBody.create(
             json,
             JsonObject(
@@ -592,9 +564,11 @@
                 )
             ).toString()
         )
-        val request = Request.Builder()
+        val request = Request
+            .Builder()
             .url(urlFactory.buildUrl("securetoken.googleapis.com/v1/token"))
             .post(body)
+            .tag(REFRESH_TOKEN_TAG)
             .build()
 
         client.newCall(request).enqueue(object : Callback {
@@ -602,8 +576,6 @@
             override fun onFailure(call: Call, e: IOException) {
                 source.setException(FirebaseException(e.toString(), e))
             }
->>>>>>> 7fa762b6
-
                 @Throws(IOException::class)
                 override fun onResponse(
                     call: Call,
